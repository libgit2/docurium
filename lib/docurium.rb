require 'json'
require 'tempfile'
require 'version_sorter'
require 'rocco'
require 'docurium/version'
require 'docurium/layout'
require 'docurium/debug'
require 'libdetect'
require 'docurium/docparser'
require 'pp'
require 'rugged'
require 'redcarpet'
require 'redcarpet/compat'
require 'parallel'
require 'thread'

# Markdown expects the old redcarpet compat API, so let's tell it what
# to use
Rocco::Markdown = RedcarpetCompat

class Docurium
  attr_accessor :branch, :output_dir, :data, :head_data

  def initialize(config_file, cli_options = {}, repo = nil)
    raise "You need to specify a config file" if !config_file
    raise "You need to specify a valid config file" if !valid_config(config_file)
    @sigs = {}
    @head_data = nil
    @repo = repo || Rugged::Repository.discover(config_file)
    @cli_options = cli_options
  end

  def init_data(version = 'HEAD')
    data = {:files => [], :functions => {}, :callbacks => {}, :globals => {}, :types => {}, :prefix => ''}
    data[:prefix] = option_version(version, 'input', '')
    data
  end

  def option_version(version, option, default = nil)
    if @options['legacy']
      if valhash = @options['legacy'][option]
        valhash.each do |value, versions|
          return value if versions.include?(version)
        end
      end
    end
    opt = @options[option]
    opt = default if !opt
    opt
  end

  def format_examples!(data, version)
    examples = []
    if ex = option_version(version, 'examples')
      if subtree = find_subtree(version, ex) # check that it exists
        index = Rugged::Index.new
        index.read_tree(subtree)

        files = []
        index.each do |entry|
          next unless entry[:path].match(/\.c$/)
          files << entry[:path]
        end

        files.each do |file|
          # highlight, roccoize and link
          rocco = Rocco.new(file, files, {:language => 'c'}) do
            ientry = index[file]
            blob = @repo.lookup(ientry[:oid])
            blob.content
          end

          extlen = -(File.extname(file).length + 1)
          rf_path = file[0..extlen] + '.html'
          rel_path = "ex/#{version}/#{rf_path}"

          rocco_layout = Rocco::Layout.new(rocco, @tf)
          # find out how deep our file is so we can use the right
          # number of ../ in the path
          depth = rel_path.count('/') - 1
          if depth == 0
            rocco_layout[:dirsup] = "./"
          else
            rocco_layout[:dirsup] = "../"*depth
          end

          rocco_layout.version = version
          rf = rocco_layout.render


          # look for function names in the examples and link
          id_num = 0
          data[:functions].each do |f, fdata|
            rf.gsub!(/#{f}([^\w])/) do |fmatch|
              extra = $1
              id_num += 1
              name = f + '-' + id_num.to_s
              # save data for cross-link
              data[:functions][f][:examples] ||= {}
              data[:functions][f][:examples][file] ||= []
              data[:functions][f][:examples][file] << rel_path + '#' + name
              "<a name=\"#{name}\" class=\"fnlink\" href=\"../../##{version}/group/#{fdata[:group]}/#{f}\">#{f}</a>#{extra}"
            end
          end

          # write example to the repo
          sha = @repo.write(rf, :blob)
          examples << [rel_path, sha]

          data[:examples] ||= []
          data[:examples] << [file, rel_path]
        end
      end
    end

    examples
  end

  def generate_doc_for(version)
    index = Rugged::Index.new
    read_subtree(index, version, option_version(version, 'input', ''))

    data = parse_headers(index, version, reference)
    examples = format_examples!(data, version)
    [data, examples]
  end

  def process_project(versions)
    nversions = versions.count
    Parallel.each_with_index(versions, finish: -> (version, index, result) do
      data, examples = result
      # There's still some work we need to do serially
      tally_sigs!(version, data)
      force_utf8(data)

      puts "Adding documentation for #{version} [#{index}/#{nversions}]"

      # Store it so we can show it at the end
      @head_data = data if version == 'HEAD'

      yield index, version, result if block_given?

    end) do |version, index|
      puts "Generating documentation for #{version} [#{index}/#{nversions}]"
      generate_doc_for(version)
    end
  end

<<<<<<< HEAD
  def generate_docs(options)
    output_index = Rugged::Index.new
    write_site(output_index)
    @tf = File.expand_path(File.join(File.dirname(__FILE__), 'docurium', 'layout.mustache'))
    versions = get_versions
    versions << 'HEAD'
    # If the user specified versions, validate them and overwrite
    if !(vers = options[:for]).empty?
      vers.each do |v|
        next if versions.include?(v)
        puts "Unknown version #{v}"
        exit(false)
      end
      versions = vers
    end

    process_project(versions) do |i, version, result|
      print "Writing documentation [#{i}/#{versions.count}]\r"
      data, examples = result

      sha = @repo.write(data.to_json, :blob)
      output_index.add(:path => "#{version}.json", :oid => sha, :mode => 0100644)
      examples.each do |path, id|
        output_index.add(:path => path, :oid => id, :mode => 0100644)
      end
    end

=======
  def process_project(versions)
    nversions = versions.size
    output = Queue.new
    pipes = {}
    versions.each do |version|
      # We don't need to worry about joining since this process is
      # going to die immediately
      read, write = IO.pipe
      pid = Process.fork do
        read.close

        data = generate_doc_for(version)
        examples = format_examples!(data, version)

        Marshal.dump([version, data, examples], write)
        write.close
      end

      pipes[pid] = read
      write.close
    end

    print "Generating documentation [0/#{nversions}]\r"

    # This may seem odd, but we need to keep reading from the pipe or
    # the buffer will fill and they'll block and never exit. Therefore
    # we can't rely on Process.wait to tell us when the work is
    # done. Instead read from all the pipes concurrently and send the
    # ruby objects through the queue.
    Thread.abort_on_exception = true
    pipes.each do |pid, read|
      Thread.new do
        result = read.read
        output << Marshal.load(result)
      end
    end

    for i in 1..nversions
      version, data, examples = output.pop

      # There's still some work we need to do serially
      tally_sigs!(version, data)
      force_utf8(data)

      # Store it so we can show it at the end
      @head_data = data if version == 'HEAD'

      yield i, nversions, version, data, examples if block_given?
    end
  end

  def generate_docs(options)
    output_index = Rugged::Index.new
    write_site(output_index)
    @tf = File.expand_path(File.join(File.dirname(__FILE__), 'docurium', 'layout.mustache'))
    versions = get_versions
    versions << 'HEAD'
    # If the user specified versions, validate them and overwrite
    if !(vers = (options[:for] || [])).empty?
      vers.each do |v|
        next if versions.include?(v)
        puts "Unknown version #{v}"
        exit(false)
      end
      versions = vers
    end

    process_project(versions) do |i, version, data, examples|
      @repo.write(data.to_json, :blob)

      print "Generating documentation [#{i}/#{versions.count}]\r"

      unless dry_run?
        output_index.add(:path => "#{version}.json", :oid => sha, :mode => 0100644)
        examples.each do |path, id|
          output_index.add(:path => path, :oid => id, :mode => 0100644)
        end
      end
    end

>>>>>>> 56e26ded
    if head_data
      puts ''
      show_warnings(head_data)
    end

    return if dry_run?

    # We tally the signatures in the order they finished, which is
    # arbitrary due to the concurrency, so we need to sort them once
    # they've finished.
    sort_sigs!

    project = {
      :versions => versions.reverse,
      :github   => @options['github'],
      :name     => @options['name'],
      :signatures => @sigs,
    }
    sha = @repo.write(project.to_json, :blob)
    output_index.add(:path => "project.json", :oid => sha, :mode => 0100644)

    css = File.read(File.expand_path(File.join(File.dirname(__FILE__), 'docurium', 'css.css')))
    sha = @repo.write(css, :blob)
    output_index.add(:path => "ex/css.css", :oid => sha, :mode => 0100644)

    br = @options['branch']
    out "* writing to branch #{br}"
    refname = "refs/heads/#{br}"
    tsha = output_index.write_tree(@repo)
    puts "\twrote tree   #{tsha}"
    ref = @repo.references[refname]
    user = { :name => @repo.config['user.name'], :email => @repo.config['user.email'], :time => Time.now }
    options = {}
    options[:tree] = tsha
    options[:author] = user
    options[:committer] = user
    options[:message] = 'generated docs'
    options[:parents] = ref ? [ref.target] : []
    options[:update_ref] = refname
    csha = Rugged::Commit.create(@repo, options)
    puts "\twrote commit #{csha}"
    puts "\tupdated #{br}"
  end

  def force_utf8(data)
    # Walk the data to force strings encoding to UTF-8.
    if data.instance_of? Hash
      data.each do |key, value|
        if [:comment, :comments, :description].include?(key)
          data[key] = value.force_encoding('UTF-8') unless value.nil?
        else
          force_utf8(value)
        end
      end
    elsif data.respond_to?(:each)
      data.each { |x| force_utf8(x) }
    end
  end

  class Warning
    class UnmatchedParameter < Warning
      def initialize(function, opts = {})
        super :unmatched_param, :function, function, opts
      end

      def _message; "unmatched param"; end
    end

    class SignatureChanged < Warning
      def initialize(function, opts = {})
        super :signature_changed, :function, function, opts
      end

      def _message; "signature changed"; end
    end

    class MissingDocumentation < Warning
      def initialize(type, identifier, opts = {})
        super :missing_documentation, type, identifier, opts
      end

      def _message
        ["%s %s is missing documentation", :type, :identifier]
      end
    end

    WARNINGS = [
      :unmatched_param,
      :signature_changed,
      :missing_documentation,
    ]

    attr_reader :warning, :type, :identifier, :file, :line, :column

    def initialize(warning, type, identifier, opts = {})
      raise ArgumentError.new("invalid warning class") unless WARNINGS.include?(warning)
      @warning = warning
      @type = type
      @identifier = identifier
      if type = opts.delete(:type)
        @file = type[:file]
        if input_dir = opts.delete(:input_dir)
          File.expand_path(File.join(input_dir, @file))
        end
        @file ||= "<missing>"
        @line = type[:line] || 1
        @column = type[:column] || 1
      end
    end

    def message
      msg = self._message
      msg.shift % msg.map {|a| self.send(a).to_s } if msg.kind_of?(Array)
    end
  end

  def collect_warnings(data)
    warnings = []
    input_dir = File.join(@project_dir, option_version("HEAD", 'input'))

    # check for unmatched paramaters
    data[:functions].each do |f, fdata|
      warnings << Warning::UnmatchedParameter.new(f, type: fdata, input_dir: input_dir) if fdata[:comments] =~ /@param/
    end

    # check for changed signatures
    sigchanges = []
    @sigs.each do |fun, sig_data|
      warnings << Warning::SignatureChanged.new(fun) if sig_data[:changes]['HEAD']
    end

    # check for undocumented things
    types = [:functions, :callbacks, :globals, :types]
    types.each do |type_id|
      under_type = type_id.tap {|t| break t.to_s[0..-2].to_sym }
      data[type_id].each do |ident, type|
        under_type = type[:type] if type_id == :types

        warnings << Warning::MissingDocumentation.new(under_type, ident, type: type, input_dir: input_dir) if type[:description].empty?

        case type[:type]
        when :struct
          if type[:fields]
            type[:fields].each do |field|
              warnings << Warning::MissingDocumentation.new(:field, "#{ident}.#{field[:name]}", type: type, input_dir: input_dir) if field[:comments].empty?
            end
          end
        end
      end
    end
    warnings
  end

  def check_warnings(options)
    versions = []
    versions << get_versions.pop
    versions << 'HEAD'

    process_project(versions)

    collect_warnings(head_data).each do |warning|
      puts "#{warning.file}:#{warning.line}:#{warning.column}: #{warning.message}"
    end
  end

  def show_warnings(data)
    out '* checking your api'

    collect_warnings(data).group_by {|w| w.warning }.each do |klass, klass_warnings|
      klass_warnings.group_by {|w| w.type }.each do |type, type_warnings|
        out "  - " + type_warnings[0].message
        type_warnings.sort_by {|w| w.identifier }.each do |warning|
          out "\t" + warning.identifier
        end
      end
    end
  end

  def get_versions
    releases = @repo.tags
               .map { |tag| tag.name.gsub(%r(^refs/tags/), '') }
               .delete_if { |tagname| tagname.match(%r(-rc\d*$)) }
    VersionSorter.sort(releases)
  end

  def parse_headers(index, version)
    headers = index.map { |e| e[:path] }.grep(/\.h$/)

    files = headers.map do |file|
      [file, @repo.lookup(index[file][:oid]).content]
    end

    data = init_data(version)
    DocParser.with_files(files, :prefix => version) do |parser|
      headers.each do |header|
        records = parser.parse_file(header, debug: interesting?(:file, header))
        update_globals!(data, records)
      end
    end

    data[:groups] = group_functions!(data)
    data[:types] = data[:types].sort # make it an assoc array
    find_type_usage!(data)

    data
  end

  private

  def tally_sigs!(version, data)
    @lastsigs ||= {}
    data[:functions].each do |fun_name, fun_data|
      if !@sigs[fun_name]
        @sigs[fun_name] ||= {:exists => [], :changes => {}}
      else
        if @lastsigs[fun_name] != fun_data[:sig]
          @sigs[fun_name][:changes][version] = true
        end
      end
      @sigs[fun_name][:exists] << version
      @lastsigs[fun_name] = fun_data[:sig]
    end
  end

  def sort_sigs!
    @sigs.keys.each do |fn|
      VersionSorter.sort!(@sigs[fn][:exists])
      # Put HEAD at the back
      @sigs[fn][:exists] << @sigs[fn][:exists].shift
    end
  end

  def find_subtree(version, path)
    tree = nil
    if version == 'HEAD'
      tree = @repo.head.target.tree
    else
      trg = @repo.references["refs/tags/#{version}"].target
      if(trg.kind_of? Rugged::Tag::Annotation)
        trg = trg.target
      end

      tree = trg.tree
    end

    begin
      tree_entry = tree.path(path)
      @repo.lookup(tree_entry[:oid])
    rescue Rugged::TreeError
      nil
    end
  end

  def read_subtree(index, version, path)
    tree = find_subtree(version, path)
    index.read_tree(tree)
  end

  def valid_config(file)
    return false if !File.file?(file)
    fpath = File.expand_path(file)
    @project_dir = File.dirname(fpath)
    @config_file = File.basename(fpath)
    @options = JSON.parse(File.read(fpath))
    !!@options['branch']
  end

  def group_functions!(data)
    func = {}
    data[:functions].each_pair do |key, value|
      debug_set interesting?(:function, key)
      debug "grouping #{key}: #{value}"
      if @options['prefix']
        k = key.gsub(@options['prefix'], '')
      else
        k = key
      end
      group, rest = k.split('_', 2)
      debug "grouped: k: #{k}, group: #{group}, rest: #{rest}"
      if group.empty?
        puts "empty group for function #{key}"
        next
      end
      debug "grouped: k: #{k}, group: #{group}, rest: #{rest}"
      data[:functions][key][:group] = group
      func[group] ||= []
      func[group] << key
      func[group].sort!
    end
    func.to_a.sort
  end

  def find_type_usage!(data)
    # go through all the functions and callbacks and see where other types are used and returned
    # store them in the types data
    h = {}
    h.merge!(data[:functions])
    h.merge!(data[:callbacks])
    h.each do |func, fdata|
      data[:types].each_with_index do |tdata, i|
        type = tdata[0]
        data[:types][i][1][:used] ||= {:returns => [], :needs => []}
        if fdata[:return][:type].index(/#{type}[ ;\)\*]?/)
          data[:types][i][1][:used][:returns] << func
          data[:types][i][1][:used][:returns].sort!
        end
        if fdata[:argline].index(/#{type}[ ;\)\*]?/)
          data[:types][i][1][:used][:needs] << func
          data[:types][i][1][:used][:needs].sort!
        end
      end
    end
  end

  def update_globals!(data, recs)
    return if recs.empty?

    wanted = {
      :functions => %W/type value file line lineto args argline sig return group description comments/.map(&:to_sym),
      :types => %W/decl type value file line lineto block tdef description comments fields/.map(&:to_sym),
      :globals => %W/value file line comments/.map(&:to_sym),
      :meta => %W/brief defgroup ingroup comments/.map(&:to_sym),
    }

    file_map = {}

    md = Redcarpet::Markdown.new(Redcarpet::Render::HTML.new({}), :no_intra_emphasis => true)
    recs.each do |r|

      types = %w(function file type).map(&:to_sym)
      dbg = false
      types.each do |t|
        dbg ||= if r[:type] == t and interesting?(t, r[:name])
          true
        elsif t == :file and interesting?(:file, r[:file])
          true
        elsif [:struct, :enum].include?(r[:type]) and interesting?(:type, r[:name])
          true
        else
          false
        end
      end

      debug_set dbg

      debug "processing record: #{r}"
      debug

      # initialize filemap for this file
      file_map[r[:file]] ||= {
        :file => r[:file], :functions => [], :meta => {}, :lines => 0
      }
      if file_map[r[:file]][:lines] < r[:lineto]
        file_map[r[:file]][:lines] = r[:lineto]
      end

      # process this type of record
      case r[:type]
      when :function, :callback
        t = r[:type] == :function ? :functions : :callbacks
        data[t][r[:name]] ||= {}
        wanted[:functions].each do |k|
          next unless r.has_key? k
          if k == :description || k == :comments
            contents = md.render r[k]
          else
            contents = r[k]
          end
          data[t][r[:name]][k] = contents
        end
        file_map[r[:file]][:functions] << r[:name]

      when :define, :macro
        data[:globals][r[:decl]] ||= {}
        wanted[:globals].each do |k|
          next unless r.has_key? k
          if k == :description || k == :comments
            data[:globals][r[:decl]][k] = md.render r[k]
          else
            data[:globals][r[:decl]][k] = r[k]
          end
        end

      when :file
        wanted[:meta].each do |k|
          file_map[r[:file]][:meta][k] = r[k] if r.has_key?(k)
        end

      when :enum
        if !r[:name]
          # Explode unnamed enum into multiple global defines
          r[:decl].each do |n|
            data[:globals][n] ||= {
              :file => r[:file], :line => r[:line],
              :value => "", :comments => md.render(r[:comments]),
            }
            m = /#{Regexp.quote(n)}/.match(r[:body])
            if m
              data[:globals][n][:line] += m.pre_match.scan("\n").length
              if m.post_match =~ /\s*=\s*([^,\}]+)/
                data[:globals][n][:value] = $1
              end
            end
          end
        else # enum has name
          data[:types][r[:name]] ||= {}
          wanted[:types].each do |k|
            next unless r.has_key? k
            contents = r[k]
            if k == :comments
              contents = md.render r[k]
            elsif k == :block
              old_block = data[:types][r[:name]][k]
              contents = old_block ? [old_block, r[k]].join("\n") : r[k]
            elsif k == :fields
              type = data[:types][r[:name]]
              type[:fields] = []
              r[:fields].each do |f|
                f[:comments] = md.render(f[:comments])
              end
            end
            data[:types][r[:name]][k] = contents
          end
        end

      when :struct, :fnptr
        data[:types][r[:name]] ||= {}
        known = data[:types][r[:name]]
        r[:value] ||= r[:name]
        # we don't want to override "opaque" structs with typedefs or
        # "public" documentation
        unless r[:tdef].nil? and known[:fields] and known[:comments] and known[:description]
          wanted[:types].each do |k|
            next unless r.has_key? k
            if k == :comments
              data[:types][r[:name]][k] = md.render r[k]
            else
              data[:types][r[:name]][k] = r[k]
            end
          end
        else
          # We're about to skip that type. Just make sure we preserve the
          # :fields comment
          if r[:fields] and known[:fields].empty?
            data[:types][r[:name]][:fields] = r[:fields]
          end
        end
        if r[:type] == :fnptr
          data[:types][r[:name]][:type] = "function pointer"
        end

      else
        # Anything else we want to record?
      end

      debug "processed record: #{r}"
      debug

      debug_restore
    end

    data[:files] << file_map.values[0]
  end

  def add_dir_to_index(index, prefix, dir)
    Dir.new(dir).each do |filename|
      next if [".", ".."].include? filename
      name = File.join(dir, filename)
      if File.directory? name
        add_dir_to_index(index, prefix, name)
      else
        rel_path = name.gsub(prefix, '')
        content = File.read(name)
        sha = @repo.write(content, :blob)
        index.add(:path => rel_path, :oid => sha, :mode => 0100644)
      end
    end
  end

  def write_site(index)
    here = File.expand_path(File.dirname(__FILE__))
    dirname = File.join(here, '..', 'site')
    dirname = File.realpath(dirname)
    add_dir_to_index(index, dirname + '/', dirname)
  end

  def out(text)
    puts text
  end

  def dry_run?
    @cli_options[:dry_run]
  end

  def interesting?(type, what)
    @cli_options['debug'] || (@cli_options["debug-#{type}"] || []).include?(what)
  end
end<|MERGE_RESOLUTION|>--- conflicted
+++ resolved
@@ -120,7 +120,7 @@
     index = Rugged::Index.new
     read_subtree(index, version, option_version(version, 'input', ''))
 
-    data = parse_headers(index, version, reference)
+    data = parse_headers(index, version)
     examples = format_examples!(data, version)
     [data, examples]
   end
@@ -146,15 +146,14 @@
     end
   end
 
-<<<<<<< HEAD
-  def generate_docs(options)
+  def generate_docs
     output_index = Rugged::Index.new
     write_site(output_index)
     @tf = File.expand_path(File.join(File.dirname(__FILE__), 'docurium', 'layout.mustache'))
     versions = get_versions
     versions << 'HEAD'
     # If the user specified versions, validate them and overwrite
-    if !(vers = options[:for]).empty?
+    if !(vers = (@cli_options[:for] || [])).empty?
       vers.each do |v|
         next if versions.include?(v)
         puts "Unknown version #{v}"
@@ -164,86 +163,8 @@
     end
 
     process_project(versions) do |i, version, result|
-      print "Writing documentation [#{i}/#{versions.count}]\r"
       data, examples = result
-
       sha = @repo.write(data.to_json, :blob)
-      output_index.add(:path => "#{version}.json", :oid => sha, :mode => 0100644)
-      examples.each do |path, id|
-        output_index.add(:path => path, :oid => id, :mode => 0100644)
-      end
-    end
-
-=======
-  def process_project(versions)
-    nversions = versions.size
-    output = Queue.new
-    pipes = {}
-    versions.each do |version|
-      # We don't need to worry about joining since this process is
-      # going to die immediately
-      read, write = IO.pipe
-      pid = Process.fork do
-        read.close
-
-        data = generate_doc_for(version)
-        examples = format_examples!(data, version)
-
-        Marshal.dump([version, data, examples], write)
-        write.close
-      end
-
-      pipes[pid] = read
-      write.close
-    end
-
-    print "Generating documentation [0/#{nversions}]\r"
-
-    # This may seem odd, but we need to keep reading from the pipe or
-    # the buffer will fill and they'll block and never exit. Therefore
-    # we can't rely on Process.wait to tell us when the work is
-    # done. Instead read from all the pipes concurrently and send the
-    # ruby objects through the queue.
-    Thread.abort_on_exception = true
-    pipes.each do |pid, read|
-      Thread.new do
-        result = read.read
-        output << Marshal.load(result)
-      end
-    end
-
-    for i in 1..nversions
-      version, data, examples = output.pop
-
-      # There's still some work we need to do serially
-      tally_sigs!(version, data)
-      force_utf8(data)
-
-      # Store it so we can show it at the end
-      @head_data = data if version == 'HEAD'
-
-      yield i, nversions, version, data, examples if block_given?
-    end
-  end
-
-  def generate_docs(options)
-    output_index = Rugged::Index.new
-    write_site(output_index)
-    @tf = File.expand_path(File.join(File.dirname(__FILE__), 'docurium', 'layout.mustache'))
-    versions = get_versions
-    versions << 'HEAD'
-    # If the user specified versions, validate them and overwrite
-    if !(vers = (options[:for] || [])).empty?
-      vers.each do |v|
-        next if versions.include?(v)
-        puts "Unknown version #{v}"
-        exit(false)
-      end
-      versions = vers
-    end
-
-    process_project(versions) do |i, version, data, examples|
-      @repo.write(data.to_json, :blob)
 
       print "Generating documentation [#{i}/#{versions.count}]\r"
 
@@ -255,7 +176,6 @@
       end
     end
 
->>>>>>> 56e26ded
     if head_data
       puts ''
       show_warnings(head_data)
